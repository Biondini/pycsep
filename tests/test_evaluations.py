import os
import unittest
import datetime
import xml.etree.ElementTree as ET

from csep.core.evaluations import *
<<<<<<< HEAD
from csep.core.csep1_tests import _simulate_catalog, poisson_likelihood_test


def get_datadir():
    root_dir = os.path.dirname(os.path.abspath(__file__))
    data_dir = os.path.join(root_dir, 'artifacts', 'Testing')
    return data_dir
=======
from csep.core.evaluations import _simulate_catalog
from csep.core.catalogs import ZMAPCatalog
from csep.core.forecasts import GriddedForecast
from csep.utils.readers import read_csep1_zmap_ascii

>>>>>>> 610e7ae3

def get_datadir():
    root_dir = os.path.dirname(os.path.abspath(__file__))
    data_dir = os.path.join(root_dir, 'artifacts', 'Testing')
    return data_dir

class MockCatalog:
    """
    Mock catalog class for testing purposes.
    """
    def __init__(self, val, name='Mock Catalog'):
        self.val = val
        self.name = name
        self.event_count = self.get_number_of_events()

    def __str__(self):
        return ''

    def get_number_of_events(self):
        return self.val

<<<<<<< HEAD
class TestNTest:
=======

class TestCSEP1NTestThreeMonthsEEPAS(unittest.TestCase):

    def __init__(self, *args, **kwargs):
        super().__init__(*args, **kwargs)
        self.root_dir = get_datadir()
        self.forecast_start_date = datetime.datetime(2007,12,1,0,0,0)
        self.forecast_end_date = datetime.datetime(2008,3,1,0,0,0)
        self.test_date = datetime.datetime(2007,12,10,0,0,0)
        self.forecast_fname = os.path.join(self.root_dir,
                    'example_csep1_forecasts/Forecast/EEPAS-0F_12_1_2007.dat')
        self.catalog_fname = os.path.join(self.root_dir,
                    'example_csep1_forecasts/Observations/ThreeMonthsModel.catalog.nodecl.dat')
        self.result_fname = os.path.join(self.root_dir,
                'example_csep1_forecasts/Evaluations/NTest/NTest_Result/rTest_N-Test_EEPAS-0F_12_1_2007.xml')

    def test_ntest_three_months_eepas_model(self):
        """Tests N-Test implementation using EEPAS forecasts defined during CSEP1 testing phase.

        This test shows a guideline on how other tests from CSEP1 can be ported to test CSEP2 code. Test will
        read in a forecast in CSEP1 .dat format along with an EvaluationResult in XML format and verify the results.
        The forecast is a Three-Month EEPAS forecast dated 12-1-2007.dat and evaluated at 12-10-2007.
        """
        test_evaluation_dict = {}
        # load the forecast file
        print(self.forecast_fname)
        fore = GriddedForecast.from_csep1_ascii(self.forecast_fname, self.forecast_start_date, self.forecast_end_date)
        # scale the forecast to the test_date, assuming the forecast is rate over the period specified by forecast start and end dates
        fore.scale_to_test_date(self.test_date)
        # load the catalog file
        cata = ZMAPCatalog(catalog=read_csep1_zmap_ascii(self.catalog_fname), region=fore)
        # compute n_test_result
        res = csep1_number_test(fore, cata)
        # parse xml result from file
        result_dict = self._parse_xml_result()
        # build evaluation_dict
        test_evaluation_dict['delta1'] = res.quantile[0]
        test_evaluation_dict['delta2'] = res.quantile[1]
        test_evaluation_dict['event_count_forecast'] = fore.event_count
        test_evaluation_dict['event_count'] = cata.event_count
        # comparing floats, so we will just map to ndarray and use allclose
        expected = numpy.array([v for k,v in result_dict.items()])
        computed = numpy.array([v for k,v in test_evaluation_dict.items()])
        print(expected)
        print(computed)
        numpy.testing.assert_allclose(expected, computed, rtol=1e-5)


    def _parse_xml_result(self):
        # unfortunately these have to be different for each result file, because the XML schema changes
        xml_result = {}
        xml_abs_path = os.path.join(self.root_dir, self.result_fname)
        ns = {'ns0': "http://www.scec.org/xml-ns/csep/0.1"}
        tree = ET.parse(xml_abs_path)
        root = tree.getroot()
        result_elem = root.find('ns0:resultData', ns)
        # should only be a single child here
        for child in result_elem:
            xml_result['delta1'] = float(child.find('ns0:delta1', ns).text)
            xml_result['delta2'] = float(child.find('ns0:delta2', ns).text)
            xml_result['event_count_forecast'] = float(child.find('ns0:eventCountForecast', ns).text)
            xml_result['event_count'] = float(child.find('ns0:eventCount', ns).text)
        return xml_result

class TestCatalogBasedNTest:
>>>>>>> 610e7ae3
    '''
    n-test returns two values, delta_1 and delta_2
    delta 1 is prob of at least N_obs events given distribution from forecast
    delta 2 is prob at most N_obs events given distribution from forecast
    '''
    def test_greater_equal_side(self):
        n_obs = 0
        # have a vector with 50 values = 0 and 50 values = 1
        ints=numpy.zeros(100)
        ints[:50] = 1

        sets = [MockCatalog(val) for val in ints]
        obs = MockCatalog(n_obs, 'Mock Obs.')

        result = number_test(sets, obs)

        assert numpy.isclose(result.quantile[0], 1.0)
        assert numpy.isclose(result.quantile[1], 0.5)

    def test_less_equal_side(self):
        n_obs = 1
        # have a vector with 50 values = 0 and 50 values = 1
        ints = numpy.zeros(100)
        ints[:50] = 1

        sets = [MockCatalog(val) for val in ints]
        obs = MockCatalog(n_obs, 'Mock Obs.')

        result = number_test(sets, obs)

        # result = (delta_1, delta_2)... at least, at most
        assert numpy.isclose(result.quantile[0], 0.5)
        assert numpy.isclose(result.quantile[1], 1.0)

    def test_obs_greater_than_all(self):
        n_obs = 2
        # have a vector with 50 values = 0 and 50 values = 1
        ints = numpy.zeros(100)
        ints[:50] = 1

        sets = [MockCatalog(val) for val in ints]
        obs = MockCatalog(n_obs, 'Mock Obs.')

        result = number_test(sets, obs)

        # result = (delta_1, delta_2)... at least, at most
        assert numpy.isclose(result.quantile[0], 0.0)
        assert numpy.isclose(result.quantile[1], 1.0)

    def test_obs_less_than_all(self):
        n_obs = -1
        # have a vector with 50 values = 0 and 50 values = 1
        ints = numpy.zeros(100)
        ints[:50] = 1

        sets = [MockCatalog(val) for val in ints]
        obs = MockCatalog(n_obs, 'Mock Obs.')

        result = number_test(sets, obs)

        # result = (delta_1, delta_2)... at least, at most
        assert numpy.isclose(result.quantile[0], 1.0)
        assert numpy.isclose(result.quantile[1], 0.0)


class TestPoissonLikelihood(unittest.TestCase):

    def __init__(self, *args, **kwargs):
        super().__init__(*args, **kwargs)
        self.seed = 0
        numpy.random.seed(self.seed)
        # used for posterity
        self.random_matrix = numpy.random.rand(2, 2)
        self.forecast_data = numpy.array([[1, 1], [1, 1]])
        self.observed_data = numpy.array([[1, 1], [1, 1]])

    def test_simulate_catalog(self):
        # expecting the sampling weights to be [0.25, 0.5, 0.75, 1.0]
        # assuming the random numbers are equal to thhe following:
        random_numbers = numpy.array([[0.5488135, 0.71518937],
                                      [0.60276338, 0.54488318]])

        num_events = 4

        # ensures that our random numbers used to manually create expected catalog are consistent
        numpy.testing.assert_allclose(random_numbers, self.random_matrix)

        # assuming that our forecast_data are uniform as defined above
        # bin[0] = [0, 0.25)
        # bin[1] = [0.25, 0.5)
        # bin[2] = [0.5, 0.75)
        # bin[3] = [0.75, 1.0)
        expected_catalog = [0, 0, 4, 0]

        # forecast_data should be event counts
        expected_forecast_count = numpy.sum(self.forecast_data)

        # used to determine where simulated earthquake shoudl be placed
        sampling_weights = numpy.cumsum(self.forecast_data.ravel()) / expected_forecast_count

        # this is taken from the test likelihood function
        sort_args = numpy.argsort(sampling_weights)
        sim_fore = numpy.empty(sampling_weights.shape)
        sim_fore = _simulate_catalog(num_events, sampling_weights, sort_args, sim_fore,
                                     random_numbers=self.random_matrix)

        # final statement
        numpy.testing.assert_allclose(expected_catalog, sim_fore)

    def test_likelihood(self):
        qs, obs_ll, simulated_ll = poisson_likelihood_test(self.forecast_data, self.observed_data, num_simulations=1,
                                                           seed=0)

        # very basic result to pass "laugh" test
        self.assertEqual(qs, 1)

        # forecast and observation are the same, sum(np.log(poisson(1, 1))) = -4
        self.assertEqual(obs_ll, -4)

<<<<<<< HEAD
        # calculated by hand given the expected catalog
        self.assertEqual(simulated_ll[0], -7.178053830347945)

=======
        # calculated by hand given the expected catalog, see explanation in zechar et al., 2010.
        self.assertEqual(simulated_ll[0], -7.178053830347945)
>>>>>>> 610e7ae3
<|MERGE_RESOLUTION|>--- conflicted
+++ resolved
@@ -4,21 +4,11 @@
 import xml.etree.ElementTree as ET
 
 from csep.core.evaluations import *
-<<<<<<< HEAD
-from csep.core.csep1_tests import _simulate_catalog, poisson_likelihood_test
-
-
-def get_datadir():
-    root_dir = os.path.dirname(os.path.abspath(__file__))
-    data_dir = os.path.join(root_dir, 'artifacts', 'Testing')
-    return data_dir
-=======
-from csep.core.evaluations import _simulate_catalog
+from csep.core.csep1_tests import _simulate_catalog, csep1_number_test, poisson_likelihood_test
 from csep.core.catalogs import ZMAPCatalog
 from csep.core.forecasts import GriddedForecast
 from csep.utils.readers import read_csep1_zmap_ascii
 
->>>>>>> 610e7ae3
 
 def get_datadir():
     root_dir = os.path.dirname(os.path.abspath(__file__))
@@ -40,9 +30,6 @@
     def get_number_of_events(self):
         return self.val
 
-<<<<<<< HEAD
-class TestNTest:
-=======
 
 class TestCSEP1NTestThreeMonthsEEPAS(unittest.TestCase):
 
@@ -108,7 +95,6 @@
         return xml_result
 
 class TestCatalogBasedNTest:
->>>>>>> 610e7ae3
     '''
     n-test returns two values, delta_1 and delta_2
     delta 1 is prob of at least N_obs events given distribution from forecast
@@ -228,11 +214,5 @@
         # forecast and observation are the same, sum(np.log(poisson(1, 1))) = -4
         self.assertEqual(obs_ll, -4)
 
-<<<<<<< HEAD
-        # calculated by hand given the expected catalog
-        self.assertEqual(simulated_ll[0], -7.178053830347945)
-
-=======
         # calculated by hand given the expected catalog, see explanation in zechar et al., 2010.
         self.assertEqual(simulated_ll[0], -7.178053830347945)
->>>>>>> 610e7ae3
