--- conflicted
+++ resolved
@@ -483,17 +483,15 @@
         else:
             return events, catalog_id
 
-<<<<<<< HEAD
-=======
-
-
 def read_ingv_rcmt_csv(fname):
     """
     Reader for the INGV (Istituto Nazionale di Geofisica e Vulcanologia - Italy)  European-
     Mediterranean regional Centroid Moment Tensor Catalog.
     It reads a catalog in .csv format, directly downloaded from http://rcmt2.bo.ingv.it/ using the Catalog Search (Beta
     version).
-
+    
+    # todo: update this to csepcatalog.
+    
     The ZMAP Format has the following dtype:
 
     dtype = numpy.dtype([('longitude', numpy.float32),
@@ -543,8 +541,6 @@
                            int(date_time_dict['second']))
             out.append(event_tuple)
     return out
-
->>>>>>> 9ce1535b
 
 def em_gcmt(fname):
     raise NotImplementedError("read_em_gcmt_ascii not implemented yet!")
