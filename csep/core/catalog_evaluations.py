--- conflicted
+++ resolved
@@ -44,19 +44,6 @@
                                     obs_name=observed_catalog.name)
     return result
 
-<<<<<<< HEAD
-def spatial_test(forecast, catalog):
-    """ Performs spatial test for data forecasts """
-    raise NotImplementedError('spatial_test not implemented!')
-
-def magnitude_test(forecast, catalog):
-    """ Performs magnitude test for data forecasts """
-    raise NotImplementedError('magnitude_test not implemented!')
-
-def pseudolikelihood_test(forecast, catalog):
-    """ Performas the pseudolikelihood test for data forecasts """
-    raise NotImplementedError('pseudolikelihood_test not implemented!')
-=======
 def spatial_test(forecast, observed_catalog):
     """ Performs spatial test for catalog-based forecasts.
 
@@ -307,7 +294,3 @@
 
     return result
 
-
-
->>>>>>> 9ce1535b
-
